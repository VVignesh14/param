--- conflicted
+++ resolved
@@ -1,4 +1,3 @@
-<<<<<<< HEAD
 from collections import OrderedDict
 import sys
 import inspect
@@ -87,101 +86,4 @@
 
 
 __all__ = ['classlist', 'get_dot_resolved_attr', 'iscoroutinefunction', 'get_method_owner', 'get_all_slots', 
-        'get_occupied_slots']
-=======
-import logging
-from contextlib import contextmanager
-from logging import DEBUG, INFO, WARNING, ERROR, CRITICAL, Logger
-from inspect import getmro 
-from typing import List
-import textwrap
-
-T = textwrap.TextWrapper(
-    width = 80,
-    expand_tabs=False,
-    drop_whitespace = True,
-    replace_whitespace= True,
-    fix_sentence_endings = True,       
-)
-
-def wrap_error_text(text):
-    # return T.wrap(text)
-    #'\n'+'\n'.join([line.lstrip() 
-    return textwrap.fill(
-        text = textwrap.dedent(text).lstrip(),
-        width = 80,
-        initial_indent='\n',
-        expand_tabs=True,
-        drop_whitespace = True,
-        replace_whitespace= True,
-    )
-
-VERBOSE = INFO - 1
-logging.addLevelName(VERBOSE, "VERBOSE")
-    
-def get_logger(name : str = None) -> Logger:
-    if name is None:
-        root_logger = logging.getLogger('param')
-        if not root_logger.handlers:
-            root_logger.setLevel(logging.INFO)
-            formatter = logging.Formatter(
-                fmt='%(levelname)s:%(name)s: %(message)s')
-            handler = logging.StreamHandler()
-            handler.setFormatter(formatter)
-            root_logger.addHandler(handler)
-            return root_logger
-    else:
-        return logging.getLogger('param.' + name)
-
-
-@contextmanager
-def logging_level(level : int):
-    """
-    Temporarily modify param's logging level.
-    """
-    level = level.upper()
-    levels = [DEBUG, INFO, WARNING, ERROR, CRITICAL, VERBOSE]
-    level_names = ['DEBUG', 'INFO', 'WARNING', 'ERROR', 'CRITICAL', 'VERBOSE']
-
-    if level not in level_names:
-        raise Exception("Level %r not in %r" % (level, levels))
-
-    param_logger = get_logger()
-    logging_level = param_logger.getEffectiveLevel()
-    param_logger.setLevel(levels[level_names.index(level)])
-    try:
-        yield None
-    finally:
-        param_logger.setLevel(logging_level)
-
-
-def classlist(class_ : type) -> List[type]:
-    """
-    Return a list of the class hierarchy above (and including) the given class.
-
-    Same as `inspect.getmro(class_)[::-1]`
-    """
-    return getmro(class_)[::-1]
-
-
-def descendents(class_ : type) -> List[type]:
-    """
-    Return a list of the class hierarchy below (and including) the given class.
-
-    The list is ordered from least- to most-specific.  Can be useful for
-    printing the contents of an entire class hierarchy.
-    """
-    assert isinstance(class_,type)
-    q = [class_]
-    out = []
-    while len(q):
-        x = q.pop(0)
-        out.insert(0,x)
-        for b in x.__subclasses__():
-            if b not in q and b not in out:
-                q.append(b)
-    return out[::-1]
-
-
-__all__ = ['get_logger', 'logging_level', 'wrap_error_text', 'classlist', 'descendents']
->>>>>>> b8481206
+        'get_occupied_slots']