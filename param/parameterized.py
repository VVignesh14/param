--- conflicted
+++ resolved
@@ -13,7 +13,6 @@
 import re
 import numbers
 import operator
-<<<<<<< HEAD
 import inspect
 import threading
 import typing
@@ -28,16 +27,7 @@
 from .utils import *
 from .exceptions import *
 from .serializer import serializers
-=======
-from typing import Any, Callable, Dict, List, Optional, Tuple, Type, Union
-from types import FunctionType, TracebackType
-from collections import defaultdict, namedtuple, OrderedDict
-from functools import partial, wraps, reduce
-from operator import itemgetter, attrgetter
-from contextlib import contextmanager
-from logging import DEBUG, INFO, WARNING
-from inspect import getfullargspec
->>>>>>> b8481206
+
 
 try:
     # In case the optional ipython module is unavailable
@@ -46,11 +36,8 @@
 except:
     param_pager = None
 
-<<<<<<< HEAD
 dt_types = (datetime.datetime, datetime.date)
-=======
-dt_types = (dt.datetime, dt.date)
->>>>>>> b8481206
+
 
 try:
     import numpy as np
@@ -58,7 +45,6 @@
 except:
     pass
 
-<<<<<<< HEAD
 # External components can register an async executor which will run
 # async functions
 async_executor = None
@@ -78,33 +64,10 @@
                     return
         return f(self, obj, val)
     return fset
-=======
-# Allow this file to be used standalone if desired, albeit without JSON serialization
-try:
-    from . import serializer
-except ImportError:
-    serializer = None
-
-from .utils import *
-from .parameter import Parameter
-
-basestring = basestring if sys.version_info[0]==2 else str # noqa: it is defined
-
-
-# Get the appropriate logging.Logger instance. If `logger` is None, a
-# logger named `"param"` will be instantiated. If `name` is set, a descendant
-# logger with the name ``"param.<name>"`` is returned (or
-# ``logger.name + ".<name>"``)
-logger = None
-# Indicates whether warnings should be raised as errors, stopping
-# processing.
-warnings_as_exceptions = False
->>>>>>> b8481206
-
-
-<<<<<<< HEAD
-
-class ParameterMetaclass(type):
+
+
+
+ class ParameterMetaclass(type):
     """
     Metaclass allowing control over creation of Parameter classes.
     """
@@ -144,56 +107,13 @@
         else:
             return type.__getattribute__(mcs, name)
 
-=======
-optimize = False
-
-class _Undefined:
-    """
-    Dummy value to signal completely undefined values rather than
-    simple None values.
-    """
-
-@contextmanager
-def _batch_call_watchers(parameterized : 'Parameterized', enable : bool = True, run : bool = True):
-    """
-    Internal version of batch_call_watchers, adding control over queueing and running.
-    Only actually batches events if enable=True; otherwise a no-op. Only actually
-    calls the accumulated watchers on exit if run=True; otherwise they remain queued.
-    """
-    BATCH_WATCH = parameterized.parameters._BATCH_WATCH
-    parameterized.parameters._BATCH_WATCH = enable or parameterized.parameters._BATCH_WATCH
-    try:
-        yield
-    finally:
-        parameterized.parameters._BATCH_WATCH = BATCH_WATCH
-        if run and not BATCH_WATCH:
-            parameterized.parameters._batch_call_watchers()
->>>>>>> b8481206
-
-
-<<<<<<< HEAD
+
+
+
 class Parameter(metaclass=ParameterMetaclass):
     """
     An attribute descriptor for declaring parameters.
-=======
-@contextmanager
-def batch_call_watchers(parameterized : 'Parameterized') -> None:
-    """
-    Context manager to batch events to provide to Watchers on a
-    parameterized object.  This context manager queues any events
-    triggered by setting a parameter on the supplied parameterized
-    object, saving them up to dispatch them all at once when the
-    context manager exits.
-    """
-    BATCH_WATCH = parameterized.parameters._BATCH_WATCH
-    parameterized.parameters._BATCH_WATCH = True
-    try:
-        yield
-    finally:
-        parameterized.parameters._BATCH_WATCH = BATCH_WATCH
-        if not BATCH_WATCH:
-            parameterized.parameters._batch_call_watchers()
->>>>>>> b8481206
+
 
     Parameters are a special kind of class attribute.  Setting a
     Parameterized class attribute to be a Parameter instance causes
@@ -203,31 +123,12 @@
     constant and read-only parameters, and type or range checking at
     assignment time.
 
-<<<<<<< HEAD
     For example, suppose someone wants to define two new kinds of
     objects Foo and Bar, such that Bar has a parameter delta, Foo is a
     subclass of Bar, and Foo has parameters alpha, sigma, and gamma
     (and delta inherited from Bar).  She would begin her class
     definitions with something like this::
-=======
-@contextmanager
-def edit_constant(parameterized : 'Parameterized') -> None:
-    """
-    Temporarily set parameters on Parameterized object to constant=False
-    to allow editing them.
-    """
-    params = parameterized.parameters.objects('existing').values()
-    constants = [p.constant for p in params]
-    for p in params:
-        p.constant = False
-    try:
-        yield
-    except:
-        raise
-    finally:
-        for (p, const) in zip(params, constants):
-            p.constant = const
->>>>>>> b8481206
+
 
        class Bar(Parameterized):
            delta = Parameter(default=0.6, doc='The difference between steps.')
@@ -239,29 +140,10 @@
            gamma = Parameter(default=1.0, doc='The ending value.')
            ...
 
-<<<<<<< HEAD
+
     Class Foo would then have four parameters, with delta defaulting
     to 0.6.
-=======
-@contextmanager
-def discard_events(parameterized : 'Parameterized') -> None:
-    """
-    Context manager that discards any events within its scope
-    triggered on the supplied parameterized object.
-    """
-    batch_watch = parameterized.parameters._BATCH_WATCH
-    parameterized.parameters._BATCH_WATCH = True
-    watchers, events = (list(parameterized.parameters._watchers),
-                        list(parameterized.parameters._events))
-    try:
-        yield
-    except:
-        raise
-    finally:
-        parameterized.parameters._BATCH_WATCH = batch_watch
-        parameterized.parameters._watchers = watchers
-        parameterized.parameters._events = events
->>>>>>> b8481206
+
 
     Parameters have several advantages over plain attributes:
 
@@ -273,7 +155,6 @@
 
            myfoo = Foo(alpha=0.5)
 
-<<<<<<< HEAD
        myfoo.alpha will return 0.5, without the Foo constructor
        needing special code to set alpha.
 
@@ -323,39 +204,15 @@
     #   attrib_name for the Parameter); in the code, this is called
     #   the internal_name.
 
-=======
-
-def all_equal(arg1 : Any, arg2 : Any) -> bool:
-    """
-    Return a single boolean for arg1==arg2, even for numpy arrays
-    using element-wise comparison.
->>>>>>> b8481206
-
     # So that the extra features of Parameters do not require a lot of
     # overhead, Parameters are implemented using __slots__ (see
     # http://www.python.org/doc/2.4/ref/slots.html). 
 
-<<<<<<< HEAD
+
     __slots__ = ['default', 'doc', 'constant', 'readonly', 'allow_None',
                 'per_instance_descriptor', 'deepcopy_default', 'class_member', 'precedence', 
                 'owner', 'name', '_internal_name', 'watchers', 'overloads',
                 '_disable_post_slot_set']
-=======
-    If both objects have an '_infinitely_iterable' attribute, they are
-    not be zipped together and are compared directly instead.
-    """
-    if all(hasattr(el, '_infinitely_iterable') for el in [arg1,arg2]):
-        return arg1==arg2
-    try:
-        return all(a1 == a2 for a1, a2 in zip(arg1, arg2))
-    except TypeError:
-        return arg1==arg2
-
-
-class bothmethod(object): # pylint: disable-msg=R0903
-    """
-    'optional @classmethod'
->>>>>>> b8481206
 
     # Note: When initially created, a Parameter does not know which
     # Parameterized class owns it. Once the owning Parameterized
@@ -368,22 +225,10 @@
                 fget : typing.Optional[typing.Callable] = None, fset : typing.Optional[typing.Callable] = None, 
                 fdel : typing.Optional[typing.Callable] = None, precedence : typing.Optional[float] = None) -> None:  # pylint: disable-msg=R0913
 
-<<<<<<< HEAD
         """Initialize a new Parameter object and store the supplied attributes:
 
         default: the owning class's value for the attribute represented
         by this Parameter, which can be overridden in an instance.
-=======
-    def __init__(self, func : Callable) -> None:
-        self.func = func
-
-    # i.e. this is also a non-data descriptor
-    def __get__(self, obj : Any, type_ : Optional[Any] = None) -> Callable:
-        if obj is None:
-            return wraps(self.func)(partial(self.func, type_))
-        else:
-            return wraps(self.func)(partial(self.func, obj))
->>>>>>> b8481206
 
         doc: docstring explaining what this parameter represents.
 
@@ -400,40 +245,20 @@
         _user_ should never change but which do change during code
         execution.
 
-<<<<<<< HEAD
         allow_None: if True, None is accepted as a valid value for
         this Parameter, in addition to any other values that are
         allowed. If the default value is defined as None, allow_None
         is set to True automatically.
-=======
-def accept_arguments(f : Callable) -> Callable:
-    """
-    Decorator for decorators that accept arguments
-    """
-    @wraps(f)
-    def _f(*args, **kwargs):
-        return lambda actual_f: f(actual_f, *args, **kwargs)
-    return _f
->>>>>>> b8481206
 
         label: optional text label to be used when this Parameter is
         shown in a listing. If no label is supplied, the attribute name
         for this parameter in the owning Parameterized object is used.
 
-<<<<<<< HEAD
         per_instance_descriptor: whether a separate Parameter instance will be
         created for every Parameterized instance. True by default.
         If False, all instances of a Parameterized class will share
         the same Parameter object, including all validation
         attributes (bounds, etc.). 
-=======
-def no_instance_params(cls : 'Parameterized') -> 'Parameterized':
-    """
-    Disables instance parameters on the class
-    """
-    cls._disable_instance__params = True
-    return cls
->>>>>>> b8481206
 
         deepcopy_default: controls whether the value of this Parameter will
         be deepcopied when a Parameterized object is instantiated (if
@@ -454,34 +279,17 @@
         because each instance, once created, will then have an
         independently deepcopied value.
 
-<<<<<<< HEAD
+
         class_member : To make a ... 
-=======
-def iscoroutinefunction(function : Callable) -> bool:
-    """
-    Whether the function is an asynchronous coroutine function.
-    """
-    import asyncio
-    try:
-        return (
-            inspect.isasyncgenfunction(function) or
-            asyncio.iscoroutinefunction(function)
-        )
-    except AttributeError:
-        return False
->>>>>>> b8481206
 
         precedence: a numeric value, usually in the range 0.0 to 1.0,
         which allows the order of Parameters in a class to be defined in
         a listing or e.g. in GUI menus. A negative precedence indicates
         a parameter that should be hidden in such listings.
 
-<<<<<<< HEAD
         default, doc, and precedence all default to None, which allows
         inheritance of Parameter slots (attributes) from the owning-class'
         class hierarchy (see ParameterizedMetaclass).
-=======
->>>>>>> b8481206
 
         Note - parameter's own attributes are not type checked. if one sets
         allow_None = 45 instead of allow_None = True, allow_None will be taken to be True.
@@ -512,7 +320,6 @@
             raise AttributeError("Parameter name cannot be modified after "
                                  "it has been bound to a Parameterized.")
 
-<<<<<<< HEAD
         watched = (attribute != "default" and hasattr(self, 'watchers') and attribute in self.watchers)
         slot_attribute = attribute in self.__slots__ or attribute in self.__parent_slots__ # type: ignore
         try:
@@ -524,99 +331,13 @@
                 old = NotImplemented
             else:
                 raise # exc , dont raise exc as it will cause multiple tracebacks
-=======
-
-def get_method_owner(method : Callable) -> Any:
-    """
-    Gets the instance that owns the supplied method
-    """
-    if not inspect.ismethod(method):
-        return None
-    if isinstance(method, partial):
-        method = method.func
-    return method.__self__ if sys.version_info.major >= 3 else method.im_self
->>>>>>> b8481206
+
 
         super(Parameter, self).__setattr__(attribute, value)
 
-<<<<<<< HEAD
         if slot_attribute and hasattr(self, '_disable_post_slot_set') and not self._disable_post_slot_set:
             self._post_slot_set(attribute, old, value)
-=======
-@accept_arguments
-def depends(func, *dependencies, **kw) -> Callable:
-    """
-    Annotates a function or Parameterized method to express its
-    dependencies.  The specified dependencies can be either be
-    Parameter instances or if a method is supplied they can be
-    defined as strings referring to Parameters of the class,
-    or Parameters of subobjects (Parameterized objects that are
-    values of this object's parameters).  Dependencies can either be
-    on Parameter values, or on other metadata about the Parameter.
-    """
-
-    # PARAM2_DEPRECATION: python2 workaround; python3 allows kw-only args
-    # (i.e. "func, *dependencies, watch=False" rather than **kw and the check below)
-    watch = kw.pop("watch", False)
-    on_init = kw.pop("on_init", False)
-
-    if iscoroutinefunction(func):
-        from ._async import generate_depends
-        _depends = generate_depends(func)
-    else:
-        @wraps(func)
-        def _depends(*args, **kw):
-            return func(*args, **kw)
-
-    deps = list(dependencies)+list(kw.values())
-    string_specs = False
-    for dep in deps:
-        if isinstance(dep, basestring):
-            string_specs = True
-        elif not isinstance(dep, Parameter):
-            raise ValueError('The depends decorator only accepts string '
-                             'types referencing a parameter or parameter '
-                             'instances, found %s type instead.' %
-                             type(dep).__name__)
-        elif not (isinstance(dep.owner, Parameterized) or
-                  (isinstance(dep.owner, ParameterizedMetaclass))):
-            owner = 'None' if dep.owner is None else '%s class' % type(dep.owner).__name__
-            raise ValueError('Parameters supplied to the depends decorator, '
-                             'must be bound to a Parameterized class or '
-                             'instance not %s.' % owner)
-
-    if (any(isinstance(dep, Parameter) for dep in deps) and
-        any(isinstance(dep, basestring) for dep in deps)):
-        raise ValueError('Dependencies must either be defined as strings '
-                         'referencing parameters on the class defining '
-                         'the decorated method or as parameter instances. '
-                         'Mixing of string specs and parameter instances '
-                         'is not supported.')
-    elif string_specs and kw:
-        raise AssertionError('Supplying keywords to the decorated method '
-                             'or function is not supported when referencing '
-                             'parameters by name.')
-
-    if not string_specs and watch: # string_specs case handled elsewhere (later), in Parameterized.__init__
-        if iscoroutinefunction(func):
-            from ._async import generate_callback
-            cb = generate_callback(func, dependencies, kw)
-        else:
-            def cb(*events):
-                args = (getattr(dep.owner, dep.name) for dep in dependencies)
-                dep_kwargs = {n: getattr(dep.owner, dep.name) for n, dep in kw.items()}
-                return func(*args, **dep_kwargs)
-
-        grouped = defaultdict(list)
-        for dep in deps:
-            grouped[id(dep.owner)].append(dep)
-        for group in grouped.values():
-            group[0].owner.param.watch(cb, [dep.name for dep in group])
-
-    _dinfo = getattr(func, '_dinfo', {})
-    _dinfo.update({'dependencies': dependencies,
-                   'kw': kw, 'watch': watch, 'on_init': on_init})
->>>>>>> b8481206
+
 
         if old is NotImplemented or not isinstance(self.owner, Parameterized):
             return
@@ -821,7 +542,6 @@
         self.parameter._disable_post_slot_set = False
 
 
-<<<<<<< HEAD
 class parameter(Enum):
     VALUE = 'value'
     DOC = 'doc'
@@ -841,53 +561,6 @@
 
 @dataclass
 class Event:
-=======
-    1. The dotted path to the sub-object
-    2. The attribute being depended on, i.e. either a parameter or method
-    3. The parameter attribute being depended on
-    """
-    assert spec.count(":")<=1
-    spec = spec.strip()
-    m = re.match("(?P<path>[^:]*):?(?P<what>.*)", spec)
-    what = m.group('what')
-    path = "."+m.group('path')
-    m = re.match(r"(?P<obj>.*)(\.)(?P<attr>.*)", path)
-    obj = m.group('obj')
-    attr = m.group("attr")
-    return obj or None, attr, what or 'value'
-
-
-def _params_depended_on(minfo : 'MInfo', dynamic : bool = True, intermediate : bool = True) -> Tuple[List,List]:
-    """
-    Resolves dependencies declared on a Parameterized method.
-    Dynamic dependencies, i.e. dependencies on sub-objects which may
-    or may not yet be available, are only resolved if dynamic=True.
-    By default intermediate dependencies, i.e. dependencies on the
-    path to a sub-object are returned. For example for a dependency
-    on 'a.b.c' dependencies on 'a' and 'b' are returned as long as
-    intermediate=True.
-
-    Returns lists of concrete dependencies on available parameters
-    and dynamic dependencies specifications which have to resolved
-    if the referenced sub-objects are defined.
-    """
-    deps, dynamic_deps = [], []
-    dinfo = getattr(minfo.method, "_dinfo", {})
-    for d in dinfo.get('dependencies', list(minfo.cls.param)):
-        ddeps, ddynamic_deps = (minfo.inst or minfo.cls).param._spec_to_obj(d, dynamic, intermediate)
-        dynamic_deps += ddynamic_deps
-        for dep in ddeps:
-            if isinstance(dep, PInfo):
-                deps.append(dep)
-            else:
-                method_deps, method_dynamic_deps = _params_depended_on(dep, dynamic, intermediate)
-                deps += method_deps
-                dynamic_deps += method_dynamic_deps
-    return deps, dynamic_deps
-
-
-def _resolve_mcs_deps(obj, resolved, dynamic, intermediate=True) -> List[Union['PInfo', 'MInfo']]:
->>>>>>> b8481206
     """
     Object representing an event that triggers a Watcher.
     what : What is being watched on the Parameter (either value or a slot name)
@@ -909,12 +582,9 @@
     type: typing.Optional[str]
 
 
-<<<<<<< HEAD
+
 @contextmanager
 def edit_constant(obj : typing.Union['Parameterized', 'Parameter']):
-=======
-def _skip_event(*events, **kwargs) -> bool:
->>>>>>> b8481206
     """
     Temporarily set parameters on Parameterized object to constant=False
     to allow editing them.
@@ -955,7 +625,6 @@
     invoke : bool 
 
 
-<<<<<<< HEAD
 @dataclass
 class ParameterDependencyInfo:
     """
@@ -966,26 +635,6 @@
     name: Name of the Parameter being watched    
     pobj: Parameter object being watched
     what: What is being watched on the Parameter (either 'value' or a slot name)
-=======
-PInfo = namedtuple("PInfo", "inst cls name pobj what")
-_add_doc(PInfo,
-    """
-    Object describing something being watched about a Parameter.
-
-    `inst`: Parameterized instance owning the Parameter, or None
-
-    `cls`: Parameterized class owning the Parameter
-
-    `name`: Name of the Parameter being watched
-
-    `pobj`: Parameter object being watched
-
-    `what`: What is being watched on the Parameter (either 'value' or a slot name)
-    """)
-
-MInfo = namedtuple("MInfo", "inst cls name method"); 
-_add_doc(MInfo,
->>>>>>> b8481206
     """
     inst : typing.Optional["Parameterized"] # optional while being unbound
     cls : "ParameterizedMetaclass"
@@ -994,23 +643,11 @@
     what : typing.Union[str, Enum]
 
 
-<<<<<<< HEAD
 @dataclass
 class DynamicDependencyInfo:
     """
     Object describing dynamic dependencies.
     spec: Dependency specification to resolve
-=======
-DInfo = namedtuple("DInfo", "spec"); 
-_add_doc(DInfo,
-    """
-    Object describing dynamic dependencies.
-    `spec`: Dependency specification to resolve
-    """)
-
-Event = namedtuple("Event", "what name obj cls old new type");
-_add_doc(Event,
->>>>>>> b8481206
     """
     notation : str
 
@@ -1098,8 +735,6 @@
                   the watcher. Lower precedence values are executed
                   with higher priority.
     """
-
-<<<<<<< HEAD
     inst : "Parameterized"
     cls : "ParameterizedMetaclass"
     fn : typing.Callable
@@ -1192,72 +827,6 @@
                 return False
     return True
 
-=======
-    def __new__(cls_, *args, **kwargs) -> 'Watcher':
-        """
-        Allows creating Watcher without explicit precedence value.
-        """
-        values = dict(zip(cls_._fields, args))
-        values.update(kwargs)
-        if 'precedence' not in values:
-            values['precedence'] = 0
-        return super(Watcher, cls_).__new__(cls_, **values)
-
-    def __iter__(self):
-        """
-        Backward compatibility layer to allow tuple unpacking without
-        the precedence value. Important for Panel which creates a
-        custom Watcher and uses tuple unpacking. Will be dropped in
-        Param 3.x.
-        """
-        return iter(self[:-1])
-
-    def __str__(self) -> str:
-        cls = type(self)
-        attrs = ', '.join(['%s=%r' % (f, getattr(self, f)) for f in cls._fields])
-        return "{cls}({attrs})".format(cls=cls.__name__, attrs=attrs)
-
-
-class shared_parameters(object):
-    """
-    Context manager to share parameter instances when creating
-    multiple Parameterized objects of the same type. Parameter default
-    values are deepcopied once and cached to be reused when another
-    Parameterized object of the same type is instantiated.
-    Can be useful to easily modify large collections of Parameterized
-    objects at once and can provide a significant speedup.
-    """
-
-    _share : bool = False
-    _shared_cache : Dict[str, Any] = {}
-
-    def __enter__(self):
-        shared_parameters._share = True
-
-    def __exit__(self, exc_type : Optional[Type[BaseException]], exc_val : Optional[Type[BaseException]],
-                         exc_tb : Optional[Type[TracebackType]]) -> bool:
-        shared_parameters._share = False
-        shared_parameters._shared_cache = {}
-
-
-def as_uninitialized(fn):
-    """
-    Decorator: call fn with the parameterized_instance's
-    initialization flag set to False, then revert the flag.
-
-    (Used to decorate Parameterized methods that must alter
-    a constant Parameter.)
-    """
-    @wraps(fn)
-    def override_initialization(self_,*args,**kw):
-        parameterized_instance = self_.self
-        original_initialized = parameterized_instance.initialized
-        parameterized_instance.initialized = False
-        fn(parameterized_instance, *args, **kw)
-        parameterized_instance.initialized = original_initialized
-    return override_initialization
->>>>>>> b8481206
-
 
 class Comparator(object):
     """
@@ -1279,7 +848,6 @@
 
     equalities = {
         numbers.Number: operator.eq,
-<<<<<<< HEAD
         str: operator.eq,
         bytes: operator.eq,
         type(None): operator.eq,
@@ -1291,19 +859,7 @@
     def is_equal(cls, obj1 : typing.Any, obj2 : typing.Any) -> bool:
         for eq_type, eq in cls.equalities.items():
             if ((isinstance(eq_type, FunctionType) and eq_type(obj1) and eq_type(obj2))
-=======
-        basestring: operator.eq,
-        bytes: operator.eq,
-        type(None): operator.eq,
-    }
-    equalities.update({dtt: operator.eq for dtt in dt_types})
-
-    @classmethod
-    def is_equal(cls, obj1 : Any, obj2 : Any) -> bool:
-        for eq_type, eq in cls.equalities.items():
-            if ((isinstance(eq_type, FunctionType)
-                 and eq_type(obj1) and eq_type(obj2))
->>>>>>> b8481206
+
                 or (isinstance(obj1, eq_type) and isinstance(obj2, eq_type))):
                 return eq(obj1, obj2)
         if isinstance(obj2, (list, set, tuple)):
@@ -1313,25 +869,16 @@
         return False
 
     @classmethod
-<<<<<<< HEAD
     def compare_iterator(cls, obj1 : typing.Any, obj2 : typing.Any) -> bool:
         if type(obj1) != type(obj2) or len(obj1) != len(obj2): return False
-=======
-    def compare_iterator(cls, obj1 : Any, obj2 : Any) -> bool:
-        if type(obj1) != type(obj2) or len(obj1) != len(obj2):
-            return False
->>>>>>> b8481206
         for o1, o2 in zip(obj1, obj2):
             if not cls.is_equal(o1, o2):
                 return False
         return True
 
     @classmethod
-<<<<<<< HEAD
     def compare_mapping(cls, obj1 : typing.Any, obj2 : typing.Any) -> bool:
-=======
-    def compare_mapping(cls, obj1 : Any, obj2 : Any) -> bool:
->>>>>>> b8481206
+
         if type(obj1) != type(obj2) or len(obj1) != len(obj2): return False
         for k in obj1:
             if k in obj2:
@@ -1342,7 +889,6 @@
         return True
 
 
-<<<<<<< HEAD
 
 @dataclass
 class UnresolvedWatcherInfo:
@@ -1685,296 +1231,6 @@
         self._watchers[threading.get_ident()] = value
 
 
-=======
-class ClassParameters(object):
-    """Object that holds the namespace and implementation of Parameterized
-    methods as well as any state that is not in __slots__ or the
-    Parameters themselves.
-
-    Exists at metaclass level (instantiated by the metaclass)
-    and at the instance level. Contains state specific to the
-    class.
-    """
-
-    _disable_stubs = False # Flag used to disable stubs in the API1 tests
-                          # None for no action, True to raise and False to warn.
-
-    def __init__(self, owner_cls : 'ParameterizedMetaclass') -> None:
-        """
-        cls is the Parameterized class which is always set.
-        self is the instance if set.
-        """
-        self.owner_cls = owner_cls         
-        self.owner_inst = None
-        self._parameters_state = {
-            "BATCH_WATCH": False, # If true, Event and watcher objects are queued.
-            "TRIGGER": False,
-            "events": [], # Queue of batched events
-            "watchers": [] # Queue of batched watchers
-        }
-
-    @property
-    def owner(self):
-        return self.owner_inst if self.owner_inst is not None else self.owner_cls
-
-    @property
-    def _BATCH_WATCH(self):
-        return self._parameters_state['BATCH_WATCH']
-
-    @_BATCH_WATCH.setter
-    def _BATCH_WATCH(self, value):
-        self._parameters_state['BATCH_WATCH'] = value
-
-    @property
-    def _TRIGGER(self):
-        return self._parameters_state['TRIGGER']
-
-    @_TRIGGER.setter
-    def _TRIGGER(self, value):
-        self._parameters_state['TRIGGER'] = value
-
-    @property
-    def _events(self):
-        return self._parameters_state['events']
-
-    @_events.setter
-    def _events(self, value):
-        self._parameters_state['events'] = value
-
-    @property
-    def _watchers(self):
-        return self._parameters_state['watchers']
-
-    @_watchers.setter
-    def _watchers(self, value):
-        self._parameters_state['watchers'] = value
-
-    @property
-    def watchers(self):
-        """Read-only list of watchers on this Parameterized"""
-        return self._watchers
-
-    def __setstate__(self, state):
-        # Set old parameters state on Parameterized._parameters_state
-        pass 
-
-    def __getitem__(self, key) -> 'Parameter':
-        """
-        Returns the class or instance parameter like a dictionary dict[key] syntax lookup
-        """
-        # code change comment -
-        # metaclass instance has a param attribute remember, no need to repeat logic of self_.self_or_cls
-        # as we create only one instance of Parameters object 
-        return self.objects()[key] # if self.owner_inst is None else self.owner_inst.param.objects(False)
-  
-    def __getattr__(self, attr : str) -> 'Parameter':
-        """
-        Extends attribute access to parameter objects.
-        """
-        try:
-            self.__getitem__(attr)
-        except KeyError:
-            raise AttributeError("'%s.param' object has no attribute %r" %
-                                 (self.owner_cls, attr))
-
-    def __dir__(self) -> List[Any]:
-        """
-        Adds parameters to dir
-        """
-        return super(ClassParameters, self).__dir__() + list(self)
-
-    def __iter__(self) -> 'Parameter':
-        """
-        Iterates over the parameters on this object.
-        """
-        for p in self.objects():
-            yield p
-
-    def __contains__(self, param : 'Parameter') -> bool:
-        return param in list(self) 
-
-    @classmethod
-    def _changed(cls, event : Event) -> bool:
-        """
-        Predicate that determines whether a Event object has actually
-        changed such that old != new.
-        """
-        return not Comparator.is_equal(event.old, event.new)
-
-    def objects(self) -> Dict[str, 'Parameter']:
-        try:
-            paramdict = getattr(self.owner_cls, '_%s__params' % self.owner_cls.__name__)
-        except AttributeError:
-            paramdict = {}
-            for class_ in classlist(self.owner_cls):
-                for name, val in class_.__dict__.items():
-                    if isinstance(val, Parameter):
-                        paramdict[name] = val
-            # We only want the cache to be visible to the cls on which
-            # params() is called, so we mangle the name ourselves at
-            # runtime (if we were to mangle it now, it would be
-            # _Parameterized.__params for all classes).
-            setattr(self.owner_cls, '_%s__params' % self.owner_cls.__name__, paramdict)
-        return paramdict
-
-    def keys(self) -> List[str]:
-        return self.objects.keys()
-
-    def add_parameter(self, param_name : str, param_obj : 'Parameter') -> None:
-        """
-        Add a new Parameter object into this object's class.
-
-        Should result in a Parameter equivalent to one declared
-        in the class's source code.
-        """
-        # Could have just done setattr(cls,param_name,param_obj),
-        # which is supported by the metaclass's __setattr__ , but
-        # would need to handle the params() cache as well
-        # (which is tricky but important for startup speed).
-        setattr(self.owner_cls, param_name, param_obj)
-        ParameterizedMetaclass._initialize_parameter(cls, param_name,param_obj)
-        # delete cached params()
-        try:
-            delattr(self.owner_cls, '_%s__params'%self.owner_cls.__name__)
-        except AttributeError:
-            pass
-
-    def defaults(self):
-        """Print the default values of all cls's Parameters."""
-        defaults = {}
-        for key,val in self.objects():
-            defaults[key] = val.default
-        return defaults
-
-    def serialize_parameters(self, subset=None, mode : str = 'json') -> str:
-        if mode not in Parameter._serializers:
-            raise ValueError('Mode %r not in available serialization formats %r'
-                             % (mode, list(Parameter._serializers.keys())))
-        serializer = Parameter._serializers[mode]
-        return serializer.serialize_parameters(self.owner, subset=subset)
-
-    def serialize_value(self, pname : str, mode : str = 'json'):
-        if mode not in Parameter._serializers:
-            raise ValueError('Mode %r not in available serialization formats %r'
-                             % (mode, list(Parameter._serializers.keys())))
-        serializer = Parameter._serializers[mode]
-        return serializer.serialize_parameter_value(self.owner, pname)
-
-    def deserialize_parameters(self, serialization : str, subset=None, mode : str = 'json') -> Dict[str, Any]:
-        serializer = Parameter._serializers[mode]
-        return serializer.deserialize_parameters(self.owner, serialization, subset=subset)
-
-    def deserialize_value(self, pname : str, value : str, mode : str = 'json'): 
-        if mode not in Parameter._serializers:
-            raise ValueError('Mode %r not in available serialization formats %r'
-                             % (mode, list(Parameter._serializers.keys())))
-        serializer = Parameter._serializers[mode]
-        return serializer.deserialize_parameter_value(self.owner, pname, value)
-
-    def schema(self, safe : bool = False, subset=None, mode : str = 'json'):
-        """
-        Returns a schema for the parameters on this Parameterized object.
-        """
-        if mode not in Parameter._serializers:
-            raise ValueError('Mode %r not in available serialization formats %r'
-                             % (mode, list(Parameter._serializers.keys())))
-        serializer = Parameter._serializers[mode]
-        return serializer.schema(self.owner, safe=safe, subset=subset)
-
-
-        
-class InstanceParameters(ClassParameters):
-
-    def __init__(self, owner_cls : 'ParameterizedMetaclass', 
-                    owner_inst : 'Parameterized') -> None:
-        super().__init__(owner_cls=owner_cls)
-        self.owner_inst = owner_inst
-        self._instance__params = {}
-        self._param_watchers = {}
-        self._dynamic_watchers = defaultdict(list)
-        
-
-    def _setup_params(self,**params):
-        """
-        Initialize default and keyword parameter values.
-
-        First, ensures that all Parameters with 'deep_copy=True'
-        (typically used for mutable Parameters) are copied directly
-        into each object, to ensure that there is an independent copy
-        (to avoid surprising aliasing errors).  Then sets each of the
-        keyword arguments, warning when any of them are not defined as
-        parameters.
-
-        Constant Parameters can be set during calls to this method.
-        """
-        ## Deepcopy all 'deep_copy=True' parameters
-        # (building a set of names first to avoid redundantly
-        # instantiating a later-overridden parent class's parameter)
-        param_values_to_deep_copy = {}
-        for class_ in classlist(self.owner_cls):
-            if isinstance(class_, ParameterizedMetaclass):
-                for (k, v) in class_.param.objects().items():
-                # (avoid replacing name with the default of None)
-                    if v.deep_copy and k != "name":
-                        param_values_to_deep_copy[k] = v
-
-        for p in param_values_to_deep_copy.values():
-            self._deep_copy_param(p)
-
-        ## keyword arg setting
-        for name, val in params.items():
-            desc, = self.owner_cls.get_param_descriptor(name) # pylint: disable-msg=E1101
-            if not desc:
-                continue 
-                # Its erroneous to set a non-descriptor with a value from init. 
-                # we dont know what that value even means 
-            setattr(self, name, val)
-
-    def _deep_copy_param(self, param_obj : 'Parameter', dict_ : Dict = None, key : str = None) -> None:
-        # deepcopy param_obj.default into self.__dict__ (or dict_ if supplied)
-        # under the parameter's _internal_name (or key if supplied)
-        dict_ = dict_ or self.owner_inst.__dict__
-        key = key or param_obj._internal_name
-        if shared_parameters._share:
-            param_key = (str(type(self.owner_inst)), param_obj.name)
-            if param_key in shared_parameters._shared_cache:
-                new_object = shared_parameters._shared_cache[param_key]
-            else:
-                new_object = copy.deepcopy(param_obj.default)
-                shared_parameters._shared_cache[param_key] = new_object
-        else:
-            new_object = copy.deepcopy(param_obj.default)
-        dict_[key] = new_object
-
-    def objects(self, existing : bool = True) -> Dict[str, 'Parameter']:
-        """
-        Returns the Parameters of this instance or class
-
-        If instance=True and called on a Parameterized instance it
-        will create instance parameters for all Parameters defined on
-        the class. To force class parameters to be returned use
-        instance=False. Since classes avoid creating instance
-        parameters unless necessary you may also request only existing
-        instance parameters to be returned by setting
-        instance='existing'.
-        """
-        # We cache the parameters because this method is called often,
-        # and parameters are rarely added (and cannot be deleted)
-        pdict = super().objects()        
-        if existing:
-            if getattr(self.owner_inst, 'initialized', False) and self.owner_inst._instance__params:
-                return dict(pdict, **self.owner_inst._instance__params)
-            return pdict
-        else:
-            return {k: self.owner_inst.param[k] for k in pdict}
-        
-  
-    # PARAM2_DEPRECATION: Could be removed post param 2.0; same as values() but returns list, not dict
-    def get_param_values(self_, onlychanged=False):
-        """
-        (Deprecated; use .values() instead.)
->>>>>>> b8481206
-
 class EventDispatcher:
 
     # This entire class is supposed to be instantiated as a private variable, therefore we dont use underscores
@@ -2007,7 +1263,6 @@
             m()
 
 
-<<<<<<< HEAD
     def update_dynamic_dependencies(self, attribute : typing.Optional[str] = None) -> None:
         for watcher_info in self.event_resolver._unresolved_watcher_info:
             # On initialization set up constant watchers; otherwise
@@ -2059,15 +1314,11 @@
 
     def create_method_caller(self, bound_inst : typing.Union["ParameterizedMetaclass", "Parameterized"], 
                 method_name : str, what : str = 'value', changed : typing.Optional[typing.List] = None, callback=None):
-=======
-    def get_value_generator(self, name : str) -> Any: # pylint: disable-msg=E0213
->>>>>>> b8481206
         """
         Wraps a method call adding support for scheduling a callback
         before it is executed and skipping events if a subobject has
         changed but its values have not.
         """
-<<<<<<< HEAD
         function = getattr(bound_inst, method_name)
         if iscoroutinefunction(function):
             async def caller(*events): # type: ignore
@@ -2129,36 +1380,9 @@
 
 
     def call_watcher(self, watcher : Watcher, event : Event) -> None:
-=======
-        param_obj = self.objects().get(name)
-
-        if not param_obj:
-            value = getattr(self.owner_inst, name)
-
-        # CompositeParameter detected by being a Parameter and having 'attribs'
-        elif hasattr(param_obj, 'attribs'):
-            value = [self.get_value_generator(a) for a in param_obj.attribs]
-
-        # not a Dynamic Parameter
-        elif not hasattr(param_obj,'_value_is_dynamic'):
-            value = getattr(self.owner_inst, name)
-
-        # Dynamic Parameter...
-        else:
-            internal_name = "_%s_param_value"%name
-            if hasattr(self.owner_inst, internal_name):
-                # dealing with object and it's been set on this object
-                value = getattr(self.owner_inst, internal_name)
-            else:
-                raise ValueError("")
-        return value
-
-    def inspect_value(self, name : str) -> Any: # pylint: disable-msg=E0213
->>>>>>> b8481206
         """
         Invoke the given watcher appropriately given an Event object.
         """
-<<<<<<< HEAD
         if watcher.onlychanged and not Comparator.is_equal(event.old, event.new):
             return
 
@@ -2449,54 +1673,6 @@
         except AttributeError:
             pass
 
-=======
-        param_obj = self.objects().get(name)
-
-        if not param_obj:
-            value = getattr(self.owner_inst, name)
-        elif hasattr(param_obj, 'attribs'):
-            value = [self.inspect_value(a) for a in param_obj.attribs]
-        elif not hasattr(param_obj, '_inspect'):
-            value = getattr(self.owner_inst, name)
-        else:
-            if isinstance(param_obj, type):
-                value = param_obj._inspect(None, cls_or_slf)
-            else:
-                value = param_obj._inspect(cls_or_slf, None)
-        return value
-
-    def outputs(self):
-        """
-        Returns a mapping between any declared outputs and a tuple
-        of the declared Parameter type, the output method, and the
-        index into the output if multiple outputs are returned.
-        """
-        outputs = {}
-        for cls in classlist(self.owner_cls):
-            for name in dir(cls):
-                method = getattr(self.owner_inst, name)
-                dinfo = getattr(method, '_dinfo', {})
-                if 'outputs' not in dinfo:
-                    continue
-                for override, otype, idx in dinfo['outputs']:
-                    if override is not None:
-                        name = override
-                    outputs[name] = (otype, method, idx)
-        return outputs
-    
-    # PARAM2_DEPRECATION: Backwards compatibilitity for param<1.12
-    def print_param_values(self_):
-        """Print the values of all this object's Parameters."""
-        self = self_.self
-        for name, val in self.param.values().items():
-            print('%s.%s = %s' % (self.name,name,val))
-
-    def pprint(self_, imports=None, prefix=" ", unknown_value='<?>',
-               qualify=False, separator=""):
-        """See Parameterized.pprint"""
-        self = self_.self
-        return self._pprint(imports, prefix, unknown_value, qualify, separator)
->>>>>>> b8481206
 
     @property
     def descriptors(self) -> typing.Dict[str, 'Parameter']:
@@ -2540,11 +1716,8 @@
     attribute __abstract set to True. The 'abstract' attribute can be
     used to find out if a class is abstract or not.
     """
-<<<<<<< HEAD
     def __init__(mcs, name : str, bases : typing.Tuple, dict_ : dict) -> None:
-=======
-    def __init__(mcs, name : str, bases : Tuple[Union[type, object]], dict_ : dict) -> None:
->>>>>>> b8481206
+
         """
         Initialize the class object (not an instance of the class, but
         the class itself).
@@ -2553,7 +1726,6 @@
         mcs._create_param_container(dict_)
         mcs._update_docstring_signature(dict_.get('parameterized_docstring_signature', False))
 
-<<<<<<< HEAD
     def _create_param_container(mcs, mcs_members : dict):
         mcs._param_container = ClassParameters(mcs, mcs_members) # value return when accessing cls/self.param
   
@@ -2562,46 +1734,6 @@
         return mcs._param_container
 
     def _update_docstring_signature(mcs, do : bool = True) -> None:
-=======
-        # Give Parameterized classes a useful 'name' attribute.
-        mcs.name = name
-        mcs._param_container = ClassParameters(mcs)      
-        
-        # retrieve depends info from methods and store more conveniently
-        dependers = [(n, m, m._dinfo) for (n, m) in dict_.items()
-                     if hasattr(m, '_dinfo')]
-
-        # Resolve dependencies of current class
-        _watch = []
-        for name, method, dinfo in dependers:
-            watch = dinfo.get('watch', False)
-            on_init = dinfo.get('on_init', False)
-            if not watch:
-                continue
-            minfo = MInfo(cls=mcs, inst=None, name=name,
-                          method=method)
-            deps, dynamic_deps = _params_depended_on(minfo, dynamic=False)
-            _watch.append((name, watch == 'queued', on_init, deps, dynamic_deps))
-
-        # Resolve dependencies in class hierarchy
-        _inherited = []
-        for cls in classlist(mcs)[:-1][::-1]:
-            if not hasattr(cls, '_param'):
-                continue
-            for dep in cls.param._depends['watch']:
-                method = getattr(mcs, dep[0], None)
-                dinfo = getattr(method, '_dinfo', {'watch': False})
-                if (not any(dep[0] == w[0] for w in _watch+_inherited)
-                    and dinfo.get('watch')):
-                    _inherited.append(dep)
-
-        mcs.param._depends = {'watch': _inherited+_watch}
-
-        # if docstring_signature:
-        #     mcs.__update_docstring_signature()
-
-    def __update_docstring_signature(mcs) -> None:
->>>>>>> b8481206
         """
         Autogenerate a keyword signature in the class docstring for
         all available parameters. This is particularly useful in the
@@ -2610,7 +1742,6 @@
 
         max_repr_len: Maximum length (in characters) of value reprs.
         """
-<<<<<<< HEAD
         if do:
             processed_kws, keyword_groups = set(), []
             for cls in reversed(mcs.mro()):
@@ -2629,53 +1760,6 @@
             mcs.__doc__ = signature + class_docstr + '\n' + description # type: ignore
     
     def __setattr__(mcs, attribute_name : str, value : typing.Any) -> None:
-=======
-        processed_kws, keyword_groups = set(), []
-        for cls in reversed(mcs.mro()):
-            keyword_group = []
-            for (k,v) in sorted(cls.__dict__.items()):
-                if isinstance(v, Parameter) and k not in processed_kws:
-                    param_type = v.__class__.__name__
-                    keyword_group.append("%s=%s" % (k, param_type))
-                    processed_kws.add(k)
-            keyword_groups.append(keyword_group)
-
-        keywords = [el for grp in reversed(keyword_groups) for el in grp]
-        class_docstr = "\n"+mcs.__doc__ if mcs.__doc__ else ''
-        signature = "params(%s)" % (", ".join(keywords))
-        description = param_pager(mcs) if (docstring_describe_params and param_pager) else ''
-        mcs.__doc__ = signature + class_docstr + '\n' + description
-    
-    # Should use the official Python 2.6+ abstract base classes; see
-    # https://github.com/holoviz/param/issues/84
-    @property
-    def abstract(mcs) -> bool:
-        """
-        Return True if the class has an attribute __abstract set to True.
-        Subclasses will return False unless they themselves have
-        __abstract set to true.  This mechanism allows a class to
-        declare itself to be abstract (e.g. to avoid it being offered
-        as an option in a GUI), without the "abstract" property being
-        inherited by its subclasses (at least one of which is
-        presumably not abstract).
-        """
-        # Can't just do ".__abstract", because that is mangled to
-        # _ParameterizedMetaclass__abstract before running, but
-        # the actual class object will have an attribute
-        # _ClassName__abstract.  So, we have to un-mangle it ourselves at
-        # runtime. Mangling follows description in
-        # https://docs.python.org/2/tutorial/classes.html#private-variables-and-class-local-references
-        try:
-            return getattr(mcs,'_%s__abstract'%mcs.__name__.lstrip("_"))
-        except AttributeError:
-            return False
-
-    @property
-    def param(mcs) -> ClassParameters:
-        return mcs._param_container
-
-    def __setattr__(mcs, attribute_name : str, value : Any) -> None:
->>>>>>> b8481206
         """
         Implements 'self.attribute_name=value' in a way that also supports Parameters.
 
@@ -2691,7 +1775,6 @@
         """
         # Find out if there's a Parameter called attribute_name as a
         # class attribute of this class - if not, parameter is None.
-<<<<<<< HEAD
         if attribute_name != '_param_container' and attribute_name != '__%s_params__' % mcs.__name__:
             parameter = mcs.parameters.descriptors.get(attribute_name, None)
             # checking isinstance(value, Parameter) will not work for ClassSelector 
@@ -2710,248 +1793,6 @@
             
 
    
-=======
-        parameter, owner_cls = mcs.get_param_descriptor(attribute_name)
-
-        # checking isinstance(value, Parameter) will not work for ClassSelector 
-        # and besides value is anyway validated. On the downside, this does not allow
-        # altering of parameter instances if class already of the parameter with attribute_name
-        if parameter: # and not isinstance(value, Parameter): 
-            # if owning_class != mcs:
-            #     parameter = copy.copy(parameter)
-            #     parameter.owner = mcs
-            #     type.__setattr__(mcs, attribute_name, parameter)
-            mcs.__dict__[attribute_name].__set__(mcs, value)
-            # set with None should not supported as with mcs it supports 
-            # class attributes which can be validated
-        else:
-            type.__setattr__(mcs, attribute_name, value)
-            
-
-    def get_param_descriptor(mcs, param_name : str) -> Union[Tuple['Parameter', 'Parameterized'], Tuple[None, None]]:
-        """
-        Goes up the class hierarchy (starting from the current class)
-        looking for a Parameter class attribute param_name. As soon as
-        one is found as a class attribute, that Parameter is returned
-        along with the class in which it is declared.
-        """
-        for c in classlist(mcs)[::-1]:
-            attribute = c.__dict__.get(param_name)
-            if isinstance(attribute, Parameter):
-                return attribute, c
-        return None, None
-
-
-
-
-# Whether script_repr should avoid reporting the values of parameters
-# that are just inheriting their values from the class defaults.
-# Because deepcopying creates a new object, cannot detect such
-# inheritance when deep_copy = True, so such values will be printed
-# even if they are just being copied from the default.
-script_repr_suppress_defaults=True
-
-
-def script_repr(val, imports=None, prefix="\n    ", settings=[],
-        qualify=True, unknown_value=None, separator="\n",
-        show_imports=True):
-    """
-    Variant of pprint() designed for generating a (nearly) runnable script.
-
-    The output of script_repr(parameterized_obj) is meant to be a
-    string suitable for running using `python file.py`. Not every
-    object is guaranteed to have a runnable script_repr
-    representation, but it is meant to be a good starting point for
-    generating a Python script that (after minor edits) can be
-    evaluated to get a newly initialized object similar to the one
-    provided.
-
-    The new object will only have the same parameter state, not the
-    same internal (attribute) state; the script_repr captures only
-    the state of the Parameters of that object and not any other
-    attributes it may have.
-
-    If show_imports is True (default), includes import statements
-    for each of the modules required for the objects being
-    instantiated. This list may not be complete, as it typically
-    includes only the imports needed for the Parameterized object
-    itself, not for values that may have been supplied to Parameters.
-
-    Apart from show_imports, accepts the same arguments as pprint(),
-    so see pprint() for explanations of the arguments accepted. The
-    default values of each of these arguments differ from pprint() in
-    ways that are more suitable for saving as a separate script than
-    for e.g. pretty-printing at the Python prompt.
-    """
-
-    if imports is None:
-        imports = []
-
-    rep = pprint(val, imports, prefix, settings, unknown_value,
-                 qualify, separator)
-
-    imports = list(set(imports))
-    imports_str = ("\n".join(imports) + "\n\n") if show_imports else ""
-
-    return imports_str + rep
-
-
-# PARAM2_DEPRECATION: Remove entirely unused settings argument
-def pprint(val,imports=None, prefix="\n    ", settings=[],
-           unknown_value='<?>', qualify=False, separator=''):
-    """
-    Pretty printed representation of a parameterized
-    object that may be evaluated with eval.
-
-    Similar to repr except introspection of the constructor (__init__)
-    ensures a valid and succinct representation is generated.
-
-    Only parameters are represented (whether specified as standard,
-    positional, or keyword arguments). Parameters specified as
-    positional arguments are always shown, followed by modified
-    parameters specified as keyword arguments, sorted by precedence.
-
-    unknown_value determines what to do where a representation cannot be
-    generated for something required to recreate the object. Such things
-    include non-parameter positional and keyword arguments, and certain
-    values of parameters (e.g. some random state objects).
-
-    Supplying an unknown_value of None causes unrepresentable things
-    to be silently ignored. If unknown_value is a string, that
-    string will appear in place of any unrepresentable things. If
-    unknown_value is False, an Exception will be raised if an
-    unrepresentable value is encountered.
-
-    If supplied, imports should be a list, and it will be populated
-    with the set of imports required for the object and all of its
-    parameter values.
-
-    If qualify is True, the class's path will be included (e.g. "a.b.C()"),
-    otherwise only the class will appear ("C()").
-
-    Parameters will be separated by a comma only by default, but the
-    separator parameter allows an additional separator to be supplied
-    (e.g. a newline could be supplied to have each Parameter appear on a
-    separate line).
-
-    Instances of types that require special handling can use the
-    script_repr_reg dictionary. Using the type as a key, add a
-    function that returns a suitable representation of instances of
-    that type, and adds the required import statement. The repr of a
-    parameter can be suppressed by returning None from the appropriate
-    hook in script_repr_reg.
-    """
-
-    if imports is None:
-        imports = []
-
-    if isinstance(val,type):
-        rep = type_script_repr(val,imports,prefix,settings)
-
-    elif type(val) in script_repr_reg:
-        rep = script_repr_reg[type(val)](val,imports,prefix,settings)
-
-    elif hasattr(val,'_pprint'):
-        rep=val._pprint(imports=imports, prefix=prefix+"    ",
-                        qualify=qualify, unknown_value=unknown_value,
-                        separator=separator)
-    else:
-        rep=repr(val)
-
-    return rep
-
-
-# Registry for special handling for certain types in script_repr and pprint
-script_repr_reg = {}
-
-
-# currently only handles list and tuple
-def container_script_repr(container,imports,prefix,settings):
-    result=[]
-    for i in container:
-        result.append(pprint(i,imports,prefix,settings))
-
-    ## (hack to get container brackets)
-    if isinstance(container,list):
-        d1,d2='[',']'
-    elif isinstance(container,tuple):
-        d1,d2='(',')'
-    else:
-        raise NotImplementedError
-    rep=d1+','.join(result)+d2
-
-    # no imports to add for built-in types
-
-    return rep
-
-
-def empty_script_repr(*args): # pyflakes:ignore (unused arguments):
-    return None
-
-try:
-    # Suppress scriptrepr for objects not yet having a useful string representation
-    import numpy
-    script_repr_reg[random.Random] = empty_script_repr
-    script_repr_reg[numpy.random.RandomState] = empty_script_repr
-
-except ImportError:
-    pass # Support added only if those libraries are available
-
-
-def function_script_repr(fn,imports,prefix,settings):
-    name = fn.__name__
-    module = fn.__module__
-    imports.append('import %s'%module)
-    return module+'.'+name
-
-def type_script_repr(type_,imports,prefix,settings):
-    module = type_.__module__
-    if module!='__builtin__':
-        imports.append('import %s'%module)
-    return module+'.'+type_.__name__
-
-script_repr_reg[list]=container_script_repr
-script_repr_reg[tuple]=container_script_repr
-script_repr_reg[FunctionType]=function_script_repr
-
-
-#: If not None, the value of this Parameter will be called (using '()')
-#: before every call to __db_print, and is expected to evaluate to a
-#: string that is suitable for prefixing messages and warnings (such
-#: as some indicator of the global state).
-dbprint_prefix=None
-
-
-# Copy of Python 3.2 reprlib's recursive_repr but allowing extra arguments
-if sys.version_info.major >= 3:
-    from threading import get_ident
-    def recursive_repr(fillvalue='...'):
-        'Decorator to make a repr function return fillvalue for a recursive call'
-
-        def decorating_function(user_function):
-            repr_running = set()
-
-            def wrapper(self, *args, **kwargs):
-                key = id(self), get_ident()
-                if key in repr_running:
-                    return fillvalue
-                repr_running.add(key)
-                try:
-                    result = user_function(self, *args, **kwargs)
-                finally:
-                    repr_running.discard(key)
-                return result
-            return wrapper
-
-        return decorating_function
-else:
-    def recursive_repr(fillvalue='...'):
-        def decorating_function(user_function):
-            return user_function
-        return decorating_function
-
-
->>>>>>> b8481206
 class Parameterized(metaclass=ParameterizedMetaclass):
     """
     Base class for named objects that support Parameters and message
@@ -2995,7 +1836,6 @@
     see documentation for the 'logging' module.
     """
     def __init__(self, **params):
-<<<<<<< HEAD
         self.create_param_containers(**params)
         
     def create_param_containers(self, **params):
@@ -3006,15 +1846,7 @@
     def parameters(self) -> InstanceParameters:
         return self._param_container
         
-=======
-        self._param_container = InstanceParameters(self.__class__, self=self)
-        self.parameters._setup_params(**params)
-        
-    @property
-    def parameters(self) -> InstanceParameters:
-        return self._param_container
-    
->>>>>>> b8481206
+
     # 'Special' methods
     def __getstate__(self):
         """
@@ -3031,7 +1863,6 @@
         """
         state = self.__dict__.copy()
         for slot in get_occupied_slots(self):
-<<<<<<< HEAD
             state[slot] = getattr(self, slot)
         # Note that Parameterized object pickling assumes that
         # attributes to be saved are only in __dict__ or __slots__
@@ -3039,9 +1870,7 @@
         # reasonable assumption). (Additionally, class attributes that
         # are Parameters are also handled, even when they haven't been
         # instantiated - see PickleableClassAttributes.)
-=======
-            state[slot] = getattr(self,slot)
->>>>>>> b8481206
+
         return state
 
     def __setstate__(self, state):
@@ -3079,179 +1908,6 @@
             setattr(self,name,value)
         self.initialized=True
 
-<<<<<<< HEAD
-=======
-    @recursive_repr()
-    def __repr__(self):
-        """
-        Provide a nearly valid Python representation that could be used to recreate
-        the item with its parameters, if executed in the appropriate environment.
-
-        Returns 'classname(parameter1=x,parameter2=y,...)', listing
-        all the parameters of this object.
-        """
-        try:
-            settings = ['%s=%s' % (name, repr(val))
-                        # PARAM2_DEPRECATION: Update to self.param.values.items()
-                        # (once python2 support is dropped)
-                        for name, val in self.param.get_param_values()]
-        except RuntimeError: # Handle recursion in parameter depth
-            settings = []
-        return self.__class__.__name__ + "(" + ", ".join(settings) + ")"
-
-    def __str__(self):
-        """Return a short representation of the name and class of this object."""
-        return "<%s %s>" % (self.__class__.__name__, self.name)
-
-
-    # PARAM2_DEPRECATION: Remove this compatibility alias for param 2.0 and later; use self.param.pprint instead
-    def script_repr(self,imports=[],prefix="    "):
-        """
-        Deprecated variant of __repr__ designed for generating a runnable script.
-        """
-        return self.pprint(imports,prefix, unknown_value=None, qualify=True,
-                           separator="\n")
-
-    @recursive_repr()
-    def _pprint(self, imports=None, prefix=" ", unknown_value='<?>',
-               qualify=False, separator=""):
-        """
-        (Experimental) Pretty printed representation that may be
-        evaluated with eval. See pprint() function for more details.
-        """
-        if imports is None:
-            imports = [] # would have been simpler to use a set from the start
-        imports[:] = list(set(imports))
-
-        # Generate import statement
-        mod = self.__module__
-        bits = mod.split('.')
-        imports.append("import %s"%mod)
-        imports.append("import %s"%bits[0])
-
-        changed_params = self.param.values(onlychanged=script_repr_suppress_defaults)
-        values = self.param.values()
-        spec = getfullargspec(self.__init__)
-        args = spec.args[1:] if spec.args[0] == 'self' else spec.args
-
-        if spec.defaults is not None:
-            posargs = spec.args[:-len(spec.defaults)]
-            kwargs = dict(zip(spec.args[-len(spec.defaults):], spec.defaults))
-        else:
-            posargs, kwargs = args, []
-
-        parameters = self.param.objects('existing')
-        ordering = sorted(
-            sorted(changed_params), # alphanumeric tie-breaker
-            key=lambda k: (- float('inf')  # No precedence is lowest possible precendence
-                           if parameters[k].precedence is None else
-                           parameters[k].precedence))
-
-        arglist, keywords, processed = [], [], []
-        for k in args + ordering:
-            if k in processed: continue
-
-            # Suppresses automatically generated names.
-            if k == 'name' and (values[k] is not None
-                                and re.match('^'+self.__class__.__name__+'[0-9]+$', values[k])):
-                continue
-
-            value = pprint(values[k], imports, prefix=prefix,settings=[],
-                           unknown_value=unknown_value,
-                           qualify=qualify) if k in values else None
-
-            if value is None:
-                if unknown_value is False:
-                    raise Exception("%s: unknown value of %r" % (self.name,k))
-                elif unknown_value is None:
-                    # i.e. suppress repr
-                    continue
-                else:
-                    value = unknown_value
-
-            # Explicit kwarg (unchanged, known value)
-            if (k in kwargs) and (k in values) and kwargs[k] == values[k]: continue
-
-            if k in posargs:
-                # value will be unknown_value unless k is a parameter
-                arglist.append(value)
-            elif (k in kwargs or
-                  (hasattr(spec, 'varkw') and (spec.varkw is not None)) or
-                  (hasattr(spec, 'keywords') and (spec.keywords is not None))):
-                # Explicit modified keywords or parameters in
-                # precendence order (if **kwargs present)
-                keywords.append('%s=%s' % (k, value))
-
-            processed.append(k)
-
-        qualifier = mod + '.'  if qualify else ''
-        arguments = arglist + keywords + (['**%s' % spec.varargs] if spec.varargs else [])
-        return qualifier + '%s(%s)' % (self.__class__.__name__,  (','+separator+prefix).join(arguments))
-
-    # PARAM2_DEPRECATION: Backwards compatibilitity for param<1.12
-    pprint = _pprint
-
-    # Note that there's no state_push method on the class, so
-    # dynamic parameters set on a class can't have state saved. This
-    # is because, to do this, state_push() would need to be a
-    # @bothmethod, but that complicates inheritance in cases where we
-    # already have a state_push() method.
-    # (isinstance(g,Parameterized) below is used to exclude classes.)
-
-    def state_push(self):
-        """
-        Save this instance's state.
-
-        For Parameterized instances, this includes the state of
-        dynamically generated values.
-
-        Subclasses that maintain short-term state should additionally
-        save and restore that state using state_push() and
-        state_pop().
-
-        Generally, this method is used by operations that need to test
-        something without permanently altering the objects' state.
-        """
-        for pname, p in self.param.objects('existing').items():
-            g = self.param.get_value_generator(pname)
-            if hasattr(g,'_Dynamic_last'):
-                g._saved_Dynamic_last.append(g._Dynamic_last)
-                g._saved_Dynamic_time.append(g._Dynamic_time)
-                # CB: not storing the time_fn: assuming that doesn't
-                # change.
-            elif hasattr(g,'state_push') and isinstance(g,Parameterized):
-                g.state_push()
-
-    def state_pop(self):
-        """
-        Restore the most recently saved state.
-
-        See state_push() for more details.
-        """
-        for pname, p in self.param.objects('existing').items():
-            g = self.param.get_value_generator(pname)
-            if hasattr(g,'_Dynamic_last'):
-                g._Dynamic_last = g._saved_Dynamic_last.pop()
-                g._Dynamic_time = g._saved_Dynamic_time.pop()
-            elif hasattr(g,'state_pop') and isinstance(g,Parameterized):
-                g.state_pop()
-
-
-
-def print_all_param_defaults():
-    """Print the default values for all imported Parameters."""
-    print("_______________________________________________________________________________")
-    print("")
-    print("                           Parameter Default Values")
-    print("")
-    classes = descendents(Parameterized)
-    classes.sort(key=lambda x:x.__name__)
-    for c in classes:
-        c.print_param_defaults()
-    print("_______________________________________________________________________________")
->>>>>>> b8481206
-
-
 
 # As of Python 2.6+, a fn's **args no longer has to be a
 # dictionary. This might allow us to use a decorator to simplify using
@@ -3422,7 +2078,6 @@
     return out[::-1]
 
 
-<<<<<<< HEAD
 def param_union(*parameterizeds : Parameterized, warn_duplicate : bool = False):
     """
     Given a set of Parameterized objects, returns a dictionary
@@ -3448,5 +2103,4 @@
     if not (isinstance(bases, list) or isinstance(bases, tuple)):
         bases=[bases]
     return type(name, tuple(bases), params)
-=======
->>>>>>> b8481206
+
