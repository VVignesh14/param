--- conflicted
+++ resolved
@@ -11,10 +11,7 @@
 from operator import itemgetter,attrgetter
 from types import FunctionType
 from functools import partial, wraps
-<<<<<<< HEAD
 import collections
-=======
->>>>>>> 11183720
 
 import logging
 
@@ -814,11 +811,7 @@
     
     in this case foo.xx gets the value 20.
     
-<<<<<<< HEAD
     Message formatting: Each Parameterized instance has several
-=======
-    Message formatting: Each Parameterized instance has several methods
->>>>>>> 11183720
     methods for optionally printing output. This functionality is
     based on the standard Python 'logging' module; using the methods
     provided here, wraps calls to the 'logging' module's root logger
@@ -1104,11 +1097,7 @@
             else:
                 prefix=""
                 
-<<<<<<< HEAD
             get_logger().log(level, "{}{}: {}".format(prefix,self.name,s))
-=======
-            get_logger().log(level, "%s%s: %s" % (prefix,self.name,s))
->>>>>>> 11183720
 
     def warning(self,*args):
         """
@@ -1127,15 +1116,12 @@
     def message(self,*args):
         """Print the arguments as a message."""
         self.__db_print(logging.INFO,*args)
-<<<<<<< HEAD
-=======
 
     def verbose(self,*args):
         """Print the arguments as a verbose message. Note that there is no
         logging-level that corresponds to the old VERBOSE; this is kept for
         backwards compatibility."""
         self.__db_print(logging.DEBUG,*args)
->>>>>>> 11183720
 
     def debug(self,*args):
         """Print the arguments as a debugging statement."""
